import Async
import Bits
import Console
import JunkDrawer
import Debugging
import Dispatch
import Foundation
import HTTP
import ServerSecurity
import Service
import TCP
import TLS

/// A TCP based server with HTTP parsing and serialization pipeline.
public final class EngineServer: Server {
    /// Chosen configuration for this server.
    public let config: EngineServerConfig

    /// Container for setting on event loops.
    public let container: Container

    /// Create a new EngineServer using config struct.
    public init(
        config: EngineServerConfig,
        container: Container
    ) {
        self.config = config
        self.container = container
    }

    /// Start the server. Server protocol requirement.
    public func start(with responder: Responder) throws {
        let workers = (0..<config.workerCount).map { i -> EngineWorker in
            // create new event loop
            let queue = DispatchQueue(label: "codes.vapor.engine.server.worker.\(i)")
            return EngineWorker(
                container: container.makeSubContainer(on: queue),
                responder: responder
            )
        }

        var tcpServer = try TCPServer(socket: TCPSocket(isNonBlocking: true))
        tcpServer.willAccept = PeerValidator(maxConnectionsPerIP: config.maxConnectionsPerIP).willAccept
        let server = HTTPServer(
            acceptStream: tcpServer.stream(
                on: DispatchQueue(label: "codes.vapor.engine.server.main")
            ),
            workers: workers
        )

        let console = try container.make(Console.self, for: EngineServer.self)
        let logger = try container.make(Logger.self, for: EngineServer.self)

        server.onError = { error in
            logger.reportError(error, as: "Server Error")
        }

        console.print("Server starting on ", newLine: false)
        console.output("http://" + config.hostname, style: .custom(.cyan), newLine: false)
        console.output(":" + config.port.description, style: .custom(.cyan))

        // bind, listen, and start accepting
        try tcpServer.start(
            hostname: config.hostname,
            port: config.port,
            backlog: config.backlog
        )

        // non-blocking main thread run
        RunLoop.main.run()
    }


    
//    private func startPlain(with responder: Responder) throws {
//        // create a tcp server
//        let tcp = try TCPServer(eventLoops: eventLoops.map { $0.queue }, acceptQueue: acceptQueue)
//
//        tcp.willAccept = PeerValidator(maxConnectionsPerIP: config.maxConnectionsPerIP).willAccept
//
//        let mapStream = MapStream<TCPClient, HTTPPeer>(map: HTTPPeer.init)
//        let server = HTTPServer<HTTPPeer>(socket: tcp.stream(to: mapStream))
//
//        var eventLoopsIterator = LoopIterator<[Container]>(collection: eventLoops)
//
//        // setup the server pipeline
//        server.start {
//            return ResponderStream(
//                responder: responder,
//                using: eventLoopsIterator.next()!
//            )
//        }.catch { err in
//            logger.reportError(err, as: "Server error")
//            debugPrint(err)
//        }.finally {
//            // on close
//        }
//
//
//    }

//    private func startSSL(with responder: Responder, sslConfig: EngineServerSSLConfig) throws {
//        // create a tcp server
//        let tcp = try TCPServer(eventLoops: eventLoops.map { $0.queue }, acceptQueue: acceptQueue)
//        
//        tcp.willAccept = PeerValidator(maxConnectionsPerIP: config.maxConnectionsPerIP).willAccept
//        
//        let upgrader = try container.make(SSLPeerUpgrader.self, for: EngineServer.self)
//        
//        let sslStream = FutureMapStream<TCPClient, BasicSSLPeer> { client in
//            return try client.eventLoop.queue.sync {
//                client.disableReadSource()
//                return try upgrader.upgrade(socket: client.socket, settings: sslConfig.sslSettings, eventLoop: client.eventLoop)
//            }
//        }
//        
//        let peerStream = tcp.stream(to: sslStream).map(HTTPPeer.init)
//        
//        let server = HTTPServer<HTTPPeer>(socket: peerStream)
//        
//        let console = try container.make(Console.self, for: EngineServer.self)
//        let logger = try container.make(Logger.self, for: EngineServer.self)
//        
//        var eventLoopsIterator = LoopIterator<[Container]>(collection: eventLoops)
//        
//        // setup the server pipeline
//        server.start {
//            return ResponderStream(
//                responder: responder,
//                using: eventLoopsIterator.next()!
//            )
//        }.catch { err in
//            logger.reportError(err, as: "Server error")
//            debugPrint(err)
//        }.finally {
//            // on close
//        }
//        
//        console.print("Server starting on ", newLine: false)
//        console.output("https://" + sslConfig.hostname, style: .custom(.cyan), newLine: false)
//        console.output(":" + sslConfig.port.description, style: .custom(.cyan))
//        
//        // bind, listen, and start accepting
//        try tcp.start(
//            hostname: sslConfig.hostname,
//            port: sslConfig.port,
//            backlog: config.backlog
//        )
//        
//        strongRef = tcp
//    }
}

fileprivate struct EngineWorker: HTTPResponder, EventLoop {
    var queue: DispatchQueue {
        return container.queue
    }

    let responder: Responder
    let container: Container

    init(container: Container, responder: Responder) {
        self.container = container
        self.responder = responder
    }

    func respond(to httpRequest: HTTPRequest, on eventLoop: EventLoop) throws -> Future<HTTPResponse> {
        return Future {
            let req = Request(http: httpRequest, using: self.container)
            return try self.responder.respond(to: req)
                .map(to: HTTPResponse.self) { $0.http }
        }
    }
}

extension Logger {
    func reportError(_ error: Error, as label: String) {
        var string = "\(label): "
        if let debuggable = error as? Debuggable {
            string += debuggable.fullIdentifier
            string += ": "
            string += debuggable.reason
        } else {
            string += "\(error)"
        }
        if let traceable = error as? Traceable {
            self.error(string,
                file: traceable.file,
                function: traceable.function,
                line: traceable.line,
                column: traceable.column
            )
        } else {
            self.error(string)
        }
    }
}
//
///// The EngineServer's SSL configuration
//public struct EngineServerSSLConfig {
//    /// Host name the SSL server will bind to.
//    public var hostname: String
//
//    /// The SSL settings (such as the certificate)
//    public var sslSettings: SSLServerSettings
//
//    /// The port to bind SSL to
//    public var port: UInt16
//
//    public init(settings: SSLServerSettings) {
//        self.hostname = "localhost"
//        self.sslSettings = settings
//        self.port = 443
//    }
//}
//
//
//final class FutureMapStream<I, O>: Async.Stream {
//    public typealias Input = I
//    public typealias Output = O
//
//    public typealias Closure = ((I) throws -> Future<O>)
//
//    private let closure: Closure
//
//    let outputStream = BasicStream<O>()
//
//    public func onInput(_ input: I) {
//        do {
//            try closure(input).do(outputStream.onInput).catch(outputStream.onError)
//        } catch {
//            outputStream.onError(error)
//        }
//    }
//
//    public func onError(_ error: Error) {
//        outputStream.onError(error)
//    }
//
//    public func onOutput<I>(_ input: I) where I : Async.InputStream, O == I.Input {
//        outputStream.onOutput(input)
//    }
//
//    public func close() {
//        outputStream.close()
//    }
//
//    public func onClose(_ onClose: ClosableStream) {
//        outputStream.onClose(onClose)
//    }
//
//    public init(_ closure: @escaping Closure) {
//        self.closure = closure
//    }
//}

//extension Async.OutputStream {
//    typealias ThenClosure<T> = ((Output) throws -> Future<T>)
//
//    func then<T>(_ closure: @escaping ThenClosure<T>) -> FutureMapStream<Output, T> {
//        return FutureMapStream(closure)
//    }
//}

/// Engine server config struct.
public struct EngineServerConfig {
    /// Host name the server will bind to.
    public var hostname: String

    /// Port the server will bind to.
    public var port: UInt16

    /// Listen backlog.
    public var backlog: Int32

    /// Number of client accepting workers.
    /// Should be equal to the number of logical cores.
    public var workerCount: Int
    
    /// Limits the amount of connections per IP address to prevent certain Denial of Service attacks
    public var maxConnectionsPerIP: Int
    
    /// The SSL configuration. If it exists, SSL will be used
    // public var ssl: EngineServerSSLConfig?

    /// Creates a new engine server config
    public init(
        hostname: String = "localhost",
        port: UInt16 = 8080,
<<<<<<< HEAD
        backlog: Int32 = 4096,
        workerCount: Int = ProcessInfo.processInfo.activeProcessorCount,
        maxConnectionsPerIP: Int = 128
=======
        workerCount: Int = 8
>>>>>>> 1dc1d72c
    ) {
        self.hostname = hostname
        self.port = port
        self.workerCount = workerCount
        self.backlog = 4096
        self.maxConnectionsPerIP = 128
        // self.ssl = nil
    }
}<|MERGE_RESOLUTION|>--- conflicted
+++ resolved
@@ -287,19 +287,15 @@
     public init(
         hostname: String = "localhost",
         port: UInt16 = 8080,
-<<<<<<< HEAD
         backlog: Int32 = 4096,
         workerCount: Int = ProcessInfo.processInfo.activeProcessorCount,
         maxConnectionsPerIP: Int = 128
-=======
-        workerCount: Int = 8
->>>>>>> 1dc1d72c
     ) {
         self.hostname = hostname
         self.port = port
         self.workerCount = workerCount
-        self.backlog = 4096
-        self.maxConnectionsPerIP = 128
+        self.backlog = backlog
+        self.maxConnectionsPerIP = maxConnectionsPerIP
         // self.ssl = nil
     }
 }