--- conflicted
+++ resolved
@@ -34,13 +34,8 @@
         .package(url: "https://github.com/swift-server/swift-backtrace.git", from: "1.1.1"),
 
         // Event-driven network application framework for high performance protocol servers & clients, non-blocking.
-<<<<<<< HEAD
         .package(url: "https://github.com/apple/swift-nio.git", exact: "2.57.0"),
         
-=======
-        .package(url: "https://github.com/apple/swift-nio.git", from: "2.62.0"),
-
->>>>>>> 0680f9f6
         // Bindings to OpenSSL-compatible libraries for TLS support in SwiftNIO
         .package(url: "https://github.com/apple/swift-nio-ssl.git", from: "2.8.0"),
 
