import HTTP
import Routing

extension Router {
    /// Creates a group with the provided path components and hands it to the closure
    ///
    /// [Learn More →](https://docs.vapor.codes/3.0/vapor/route-group/#path-components)
    public func group(_ path: PathComponent..., use: ((Router) -> ())) {
        use(RouteGroup(cascadingTo: self, components: path))
    }

    /// Creates a group with the provided path components
    ///
    /// [Learn More →](https://docs.vapor.codes/3.0/vapor/route-group/#path-components)
    public func grouped(_ path: PathComponent...) -> Router {
        return RouteGroup(cascadingTo: self, components: path)
    }

    /// Creates a group with the provided middleware and hands it to the closure
    ///
    /// [Learn More →](https://docs.vapor.codes/3.0/vapor/route-group/#middleware)
    public func group(_ middleware: Middleware..., use: ((Router) -> ())) {
        use(RouteGroup(cascadingTo: self, middleware: middleware))
    }

    /// Creates a group with the provided middleware
    ///
    /// [Learn More →](https://docs.vapor.codes/3.0/vapor/route-group/#middleware)
    public func grouped(_ middleware: Middleware...) -> Router {
        return RouteGroup(cascadingTo: self, middleware: middleware)
    }
}

/// Groups routes
///
/// Every route will have the properties of this Group added
///
/// All path components will be inserted before the Route's path
///
/// All middleware will be applied to the Responder
///
/// [Learn More →](https://docs.vapor.codes/3.0/vapor/route-group/)
fileprivate final class RouteGroup: Router {
    /// All routes registered to this group
    private(set) var routes: [Route<Responder>] = []

    let `super`: Router
    let components: [PathComponent]
    let middleware: [Middleware]
    
    /// Creates a new group
    ///
    /// All path components will be inserted before the Route's path
    ///
    /// All middleware will be applied to the Responder
    init(cascadingTo router: Router, components: [PathComponent] = [], middleware: [Middleware] = []) {
        self.super = router
        self.components = components
        self.middleware = middleware
    }
    
    /// Registers a route to this `Group`.
    ///
    /// Warning: Will modify the route
    func register(route: Route<Responder>) {
        self.routes.append(route)
        // Right after the method
        route.path.insert(contentsOf: self.components, at: 1)
        route.output = middleware.makeResponder(chainedto: route.output)
        self.super.register(route: route)
    }
    
    /// Routes a request, this feature should not be used normally
    func route(request: Request) -> Responder? {
        return self.super.route(request: request)
    }
<<<<<<< HEAD
}

extension Router {
    
    // MARK: - Create new group
    
    /// Creates a group cascading to router or group with the provided path components
    ///
    ///
    /// **Example:**
    /// ```
    /// // creating new group on router
    /// let users = router.grouped("user")
    ///
    /// // adding "user/auth/" route to router
    /// users.get("auth", use: userAuthHandler)
    ///
    /// // adding "user/profile/" route to router
    /// users.get("profile", use: userProfileHandler)
    ///
    /// ```
    ///
    /// [Learn More →](https://docs.vapor.codes/3.0/vapor/route-group/#path-components)
    ///
    /// - Parameter path: Group path components separated by commas
    /// - Returns: created RouteGroup
    public func grouped(_ path: PathComponent...) -> RouteGroup {
        return RouteGroup(cascadingTo: self, components: path)
    }
    
    
    /// Creates a group cascading to router or group with the provided path components
    /// and use `configure` closure to configure crated group
    ///
    /// **Example:**
    /// ```
    /// // create new group and adds on router
    /// router.group(with: "user") { group in
    ///     // adding "user/auth/" route to router
    ///     group.get("auth", use: userAuthHandler)
    ///
    ///     // adding "user/profile/" route to router
    ///     group.get("profile", use: userProfileHandler)
    /// }
    ///
    /// ```
    ///
    /// [Learn More →](https://docs.vapor.codes/3.0/vapor/route-group/#path-components)
    ///
    /// - Parameter path: Group path components separated by commas
    /// - Returns: created RouteGroup
    public func group(with path: PathComponent..., configure: (RouteGroup) -> ()) {
        configure(RouteGroup(cascadingTo: self, components: path))
    }
    
    
    // MARK: - Add using of middleware
    
    /// Returns a RouteGroup cascading to router with middleware attached
    ///
    /// **Example:**
    /// ```
    /// let userMustBeAuthorized = AuthorizationMiddleware(....)
    /// let userMustBeCurrentUser = CheckIfCurrentUserMiddleware(....)
    ///
    /// // then creating new group on router
    /// let users = router.grouped("user")
    ///     .grouped(using: userMustBeAuthorized)
    ///     .grouped(using: userMustBeCurrentUser)
    ///
    /// // adding "user/profile/" route to router
    /// // both of validations applied
    /// users.get("profile", use: userProfileHandler)
    ///
    /// ```
    ///
    /// [Learn More →](https://docs.vapor.codes/3.0/vapor/route-group/#path-components)
    ///
    /// - Parameter middleware: Middleware
    /// - Returns: RouterGroup with middleware attached
    public func grouped(using middleware: Middleware...) -> RouteGroup {
        return RouteGroup(cascadingTo: self, middleware: middleware)
    }
    
    
    /// Returns a RouteGroup cascading to router with middleware attached
    ///
    /// **Example:**
    /// ```
    /// let userMustBeAuthorized = AuthorizationMiddleware()
    ///
    /// // creating new group on router
    /// router.group(using: userMustBeAuthorized) { group in
    ///
    ///         // adding "user/profile/" route to router
    ///         // AuthorizationMiddleware is applied
    ///         group.get("profile", use: userProfileHandler)
    ///     }
    /// ```
    ///
    /// [Learn More →](https://docs.vapor.codes/3.0/vapor/route-group/#path-components)
    /// - Parameters:
    ///   - middleware: Middleware
    ///   - configure: Group configuration function
    ///
    public func group(using middleware: Middleware..., configure: (RouteGroup) -> ()) {
        configure(RouteGroup(cascadingTo: self, middleware: middleware))
    }
    
    // MARK: - Add using of middleware pure functions
    
    /// Returns a group cascading to router with function attached
    ///
    ///
    /// **Example:**
    ///
    ///
    /// We can create some authorization closure to check whether user is authorized
    /// ```
    /// let userMustBeAuthorized = { req, next in
    ///     // User is the user model class which can parse request
    ///     // and returns User instance or nil
    ///     guard User(from: req) != nil else { throw AuthError.unauthorized }
    ///     return next.respond(to: request)
    /// }
    /// ```
    ///
    /// Then create new group on router
    /// ```
    /// let users = router.group("user")
    ///     .grouped(using: userMustBeAuthorized)
    /// ```
    ///
    /// And then users *group* will apply this closure to every request to check whether user is unauthorized or not
    /// [Learn More →](https://docs.vapor.codes/3.0/vapor/route-group/#path-components)
    ///
    /// - Parameter respond: `(request: Request, next: Responder) throws -> Future<Response>`
    /// - Returns: RouterGroup with closure attached
    public func grouped(using respond: @escaping MiddlewareFunction.Respond) -> RouteGroup {
        return RouteGroup(cascadingTo: self, middleware: [MiddlewareFunction(respond)])
    }
    
    
    /// *Ataches RouteGroup cascading to router with function as a middleware attached*
    /// and call configuaration function with new group provided
    ///
    /// **Example:**
    ///
    /// First of all we need some function which implements authorization logic.
    /// Function must returns `Future<Response>` to not breaking chaining of middlewares
    /// It might be static or instance function, or just closure, it doesn't matter
    /// ```
    /// static func userMustBeAuthorized(request: Request, next: Responder) throws -> Future<Response> {
    ///     // User is the user model class which can parse request
    ///     // and returns User instance or nil
    ///     guard User(from: request) != nil else { throw AuthError.unauthorized }
    ///     return next.respond(to: request)
    /// }
    /// ```
    ///
    /// Then we pass function as a parameter
    /// ```
    /// router.group(using: userMustBeAuthorized) { group in
    ///     group.get("profile", use: userProfileHandler)
    /// }
    /// ```
    ///
    /// And this *router* will apply this function to every request to check whether user is unauthorized or not
    ///
    /// [Learn More →](https://docs.vapor.codes/3.0/vapor/route-group/#path-components)
    /// - Parameters:
    ///   - respond: respond: `(request: Request, next: Responder) throws -> Future<Response>`
    ///   - configure: Group configuration function
    public func group(using respond: @escaping MiddlewareFunction.Respond, configure: (RouteGroup) -> ()) {
        configure(RouteGroup(cascadingTo: self, middleware: [MiddlewareFunction(respond)]))
    }
}
=======
}
>>>>>>> 72a04288
<|MERGE_RESOLUTION|>--- conflicted
+++ resolved
@@ -74,11 +74,9 @@
     func route(request: Request) -> Responder? {
         return self.super.route(request: request)
     }
-<<<<<<< HEAD
 }
 
 extension Router {
-    
     // MARK: - Create new group
     
     /// Creates a group cascading to router or group with the provided path components
@@ -251,7 +249,4 @@
     public func group(using respond: @escaping MiddlewareFunction.Respond, configure: (RouteGroup) -> ()) {
         configure(RouteGroup(cascadingTo: self, middleware: [MiddlewareFunction(respond)]))
     }
-}
-=======
-}
->>>>>>> 72a04288
+}