import Vapor
import S4

<<<<<<< HEAD
final class TestServer: ServerDriver {
    init(host: String, port: Int, responder: Responder) throws {
        print("Test server init on \(host):\(port)")
    }
    func start() throws {
        print("Test server starting")
    }
}

final class TestServerTwo: ServerDriver {
    init(host: String, port: Int, responder: Responder) throws {
        print("Test server 2 init on \(host):\(port)")
    }
    func start() throws {
        print("Test server starting")
    }
}

class TestProvider: Provider {
    var server: ServerDriver.Type?

    init() {
        server = TestServer.self
    }
    
    func boot(with application: Application) {

    }
}

let seed: JSON = [
    "port": 8080
]
let config = Config(seed: ["app": seed])

=======
>>>>>>> 6e93b63f
var workDir: String {
    let parent = #file.characters.split(separator: "/").map(String.init).dropLast().joined(separator: "/")
    let path = "/\(parent)/"
    return path
}

<<<<<<< HEAD
let app = Application(
    config: config,
    workDir: workDir,
    server: TestServerTwo.self,
    providers: [
        TestProvider()
    ]
)
=======
let config = Config(workingDirectory: workDir)
let hashKey = config["app", "hash", "key"].string ?? "default-key"
let app = Application(config: config, workDir: workDir, hash: Hash(withKey: hashKey))
>>>>>>> 6e93b63f

//MARK: Basic

app.get("/") { request in
    return try app.view("welcome.html")
}

app.get("test") { request in
    return "123"
}

//MARK: Resource

app.resource("users", controller: UserController.self)

//MARK: Request data

app.post("jsondata") { request in
    print(request.data.json?["hi"].string)
    return "yup"
}

//MARK: Type safe routing

app.get("test", Int.self, String.self) { request, int, string in
    return JSON([
        "message": "Int \(int) String \(string)"
    ])
}

/* Expected Users Format
 [
    [
        "name" : "joe",
        "friend" : [
            "name" : "joe"
        ]
    ]
 ]
 */
app.get("users") { req in
    let friendName = req.data[0, "name", "friend", "name"].string
    return "Hello \(friendName)"
}

//MARK: Json

app.get("json") { request in
    return JSON([
        "number": 123,
        "text": "unicorns",
        "bool": false,
        "nested": JSON(["one", 2, false])
    ])
}

app.post("json") { request in
    //parse a key inside the received json
    guard let count = request.data["unicorns"].int else {
        return Response(error: "No unicorn count provided")
    }
    return "Received \(count) unicorns"
}

app.post("form") { request in
    guard let name = request.data["name"].string else {
        return Response(error: "No name provided")
    }

    return "Hello \(name)"
}

app.get("redirect") { request in
    return Response(redirect: "http://qutheory.io:8001")
}

app.post("json2") { request in
    //parse a key inside the received json
    guard let count = request.data["unicorns"].int else {
        return Response(error: "No unicorn count provided")
    }
    return Response(status: .created, json: JSON(["message":"Received \(count) unicorns"]))
}

app.grouped("abort") { group in
    group.get("400") { request in
        throw Abort.badRequest
    }

    group.get("404") { request in
        throw Abort.notFound
    }

    group.get("420") { request in
        throw Abort.custom(status: .enhanceYourCalm, message: "Enhance your calm")
    }

    group.get("500") { request in
        throw Abort.internalServerError
    }
}

enum Error: ErrorProtocol {
    case Unhandled
}

app.get("error") { request in
    throw Error.Unhandled
}

//MARK: Session

app.get("session") { request in
    request.session?["name"] = "Vapor"
    return "Session set"
}

app.get("login") { request in
    guard let id = request.session?["id"] else {
        throw Abort.badRequest
    }

    return JSON([
        "id": id
    ])
}

app.post("login") { request in
    guard
        let email = request.data["email"]?.string,
        let password = request.data["password"]?.string
    else {
        throw Abort.badRequest
    }

    guard email == "user@qutheory.io" && password == "test123" else {
        throw Abort.badRequest
    }

    request.session?["id"] = "123"

    return JSON([
        "message": "Logged in"
    ])
}

/**
    This example is in the docs. If it changes,
    make sure to update the Response section.
 */
app.get("cookie") { request in
    var response = Response(status: .ok, text: "Cookie set")
    response.cookies["id"] = "123"

    return response
}


app.get("cookies") { request in
    var response = JSON([
        "cookies": "\(request.cookies)"
    ]).makeResponse()

    response.cookies["cookie-1"] = "value-1"
    response.cookies["hello"] = "world"

    return response
}

class Name: ValidationSuite {
    static func validate(input value: String) throws {
        let evaluation = OnlyAlphanumeric.self
            && Count.min(5)
            && Count.max(20)

        try evaluation.validate(input: value)
    }
}

class Employee {
    var name: Valid<Name>
    var email: Valid<Email>

    init(request: Request) throws {
        name = try request.data["name"].validated()
        email = try request.data["email"].validated()
    }
}

extension Employee: JSONRepresentable {
    func makeJson() -> JSON {
        return JSON([
            "name": name.value,
            "email": email.value
        ])
    }
}

app.post("validation") { request in
    let employee = try Employee(request: request)
    return employee
}

//MARK: Forms

app.get("multipart-image") { _ in
    var response = "<form method='post' action='/multipart-image/' ENCTYPE='multipart/form-data'>"

    response += "<input type='text' name='name' />"
    response += "<input type='file' name='image' accept='image/*' />"
    response += "<button>Submit</button>"
    response += "</form>"

    return Response(status: .ok, html: response)
}

app.post("multipart-image") { request in
    guard let form = request.data.multipart else {
        throw Abort.badRequest
    }

    guard let namePart = form["name"]?.input else {
        throw Abort.badRequest
    }

    guard let image = form["image"]?.file else {
        throw Abort.badRequest
    }

    var headers: Headers = [:]

    if let mediaType = image.type {
        let header = Header([mediaType.type + "/" + mediaType.subtype])
        headers["Content-Type"] = header
    }

    return Response(status: .ok, headers: headers, body: image.data)
}

app.get("multifile") { _ in
    var response = "<form method='post' action='/multifile/' ENCTYPE='multipart/form-data'>"

    response += "<input type='text' name='response' />"
    response += "<input type='file' name='files' multiple='multiple' />"
    response += "<button>Submit</button>"
    response += "</form>"

    return Response(status: .ok, html: response)
}

app.post("multifile") { request in
    guard let form = request.data.multipart else {
        throw Abort.badRequest
    }

    guard let response = form["response"]?.input, let number = Int(response) else {
        throw Abort.badRequest
    }

    guard let files = form["files"]?.files else {
        throw Abort.badRequest
    }

    guard files.count > number else {
        throw Abort.badRequest
    }

    let file = files[number]

    var headers: Headers = [:]

    if let mediaType = file.type {
        let header = Header([mediaType.type + "/" + mediaType.subtype])
        headers["Content-Type"] = header
    }

    return Response(status: .ok, headers: headers, body: file.data)
}

app.get("options") { _ in
    var response = "<form method='post' action='/options/' ENCTYPE='multipart/form-data'>"

    response += "<select name='options' multiple='multiple'>"
    response += "<option value='0'>0</option>"
    response += "<option value='1'>1</option>"
    response += "<option value='2'>2</option>"
    response += "<option value='3'>3</option>"
    response += "<option value='4'>4</option>"
    response += "<option value='5'>5</option>"
    response += "<option value='6'>6</option>"
    response += "<option value='7'>7</option>"
    response += "<option value='8'>8</option>"
    response += "<option value='9'>9</option>"
    response += "</select>"
    response += "<button>Submit</button>"
    response += "</form>"

    return Response(status: .ok, html: response)
}

app.post("options") { request in
    guard let form = request.data.multipart, let multipart = form["options"] else {
        return "No form submited"
    }

    let selected = multipart.input ?? multipart.inputArray?.joined(separator: ", ")
    return "You have selected \"\(selected ?? "whoops!")\"\n"
}

app.post("multipart-print") { request in
    print(request.data)
    print(request.data.formEncoded)

    print(request.data["test"])
    print(request.data["test"].string)

    print(request.data.multipart?["test"])
    print(request.data.multipart?["test"]?.file)

    return JSON([
        "message": "Printed details to console"
    ])
}

//MARK: Middleware

app.grouped(AuthMiddleware()) { group in
    app.get("protected") { request in
        return JSON([
            "message": "Welcome authorized user"
        ])
    }
}

//MARK: Async

app.get("async") { request in
    var response = Response(async: { stream in
        try stream.send("hello".data)
    })
    response.headers["Content-Type"] = "text/plain"
    response.headers["Transfer-Encoding"] = ""
    response.headers["Content-Length"] = 5
    return response
}

app.start()<|MERGE_RESOLUTION|>--- conflicted
+++ resolved
@@ -1,7 +1,6 @@
 import Vapor
 import S4
 
-<<<<<<< HEAD
 final class TestServer: ServerDriver {
     init(host: String, port: Int, responder: Responder) throws {
         print("Test server init on \(host):\(port)")
@@ -32,33 +31,19 @@
     }
 }
 
-let seed: JSON = [
-    "port": 8080
-]
-let config = Config(seed: ["app": seed])
-
-=======
->>>>>>> 6e93b63f
 var workDir: String {
     let parent = #file.characters.split(separator: "/").map(String.init).dropLast().joined(separator: "/")
     let path = "/\(parent)/"
     return path
 }
 
-<<<<<<< HEAD
 let app = Application(
-    config: config,
     workDir: workDir,
     server: TestServerTwo.self,
     providers: [
         TestProvider()
     ]
 )
-=======
-let config = Config(workingDirectory: workDir)
-let hashKey = config["app", "hash", "key"].string ?? "default-key"
-let app = Application(config: config, workDir: workDir, hash: Hash(withKey: hashKey))
->>>>>>> 6e93b63f
 
 //MARK: Basic
 
