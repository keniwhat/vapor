--- conflicted
+++ resolved
@@ -70,11 +70,7 @@
     /// The result returned within should be non-future type.
     ///
     /// http://localhost:8000/async/promise-future-introduction/#mapping-results
-<<<<<<< HEAD
-    public func map<T>(_ callback: @escaping ExpectationMapCallback<T>) -> Future<T> {
-=======
     public func map<T>(to type: T.Type = T.self, callback: @escaping ExpectationMapCallback<T>) -> Future<T> {
->>>>>>> 1034fbfa
         let promise = Promise(T.self)
 
         self.do { expectation in
