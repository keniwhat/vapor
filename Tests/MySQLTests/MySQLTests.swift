import Async
import Dispatch
import XCTest
import Async
import TCP
@testable import MySQL
import Core

/// Requires a user with the username `vapor` and password `vapor` with permissions on the `vapor_test` database on localhost
class MySQLTests: XCTestCase {
<<<<<<< HEAD
    let pool = ConnectionPool(hostname: "127.0.0.1", user: "root", password: "", database: "test", worker: DispatchQueue.global())
=======
    let pool = try! Connection.makeConnection(hostname: "localhost", user: "root", password: nil, database: "vapor_test", worker: Worker(queue: .global())).blockingAwait(timeout: .seconds(3))
>>>>>>> 1034fbfa

    static let allTests = [
        ("testPreparedStatements", testPreparedStatements),
        ("testCreateUsersSchema", testCreateUsersSchema),
        ("testPopulateUsersSchema", testPopulateUsersSchema),
        ("testForEach", testForEach),
        ("testAll", testAll),
        ("testStream", testStream),
        ("testComplexModel", testComplexModel),
        ("testFailures", testFailures),
    ]
    
    override func setUp() {
        _ = try? pool.dropTables(named: "users").blockingAwait(timeout: .seconds(3))
        _ = try? pool.dropTables(named: "complex").blockingAwait(timeout: .seconds(3))
    }

    func testPreparedStatements() throws {
        try testPopulateUsersSchema()
        
        let query = "SELECT * FROM users WHERE `username` = ?"
        
        let users = try pool.withPreparation(statement: query) { statement in
            return try statement.bind { binding in
                try binding.bind("Joannis")
            }.all(User.self)
        }.blockingAwait(timeout: .seconds(150))
        
        XCTAssertEqual(users.count, 1)
        XCTAssertEqual(users.first?.username, "Joannis")
    }
    
    func testCreateUsersSchema() throws {
        let table = Table(named: "users")
     
        table.schema.append(Table.Column(named: "id", type: .int8(length: nil), autoIncrement: true, primary: true, unique: true))
     
        table.schema.append(Table.Column(named: "username", type: .varChar(length: 32, binary: false), autoIncrement: false, primary: false, unique: false))
     
        try pool.createTable(table).blockingAwait(timeout: .seconds(3))
    }
    
    func testPopulateUsersSchema() throws {
        try testCreateUsersSchema()
     
        try pool.administrativeQuery("INSERT INTO users (username) VALUES ('Joannis')").blockingAwait(timeout: .seconds(3))
        try pool.administrativeQuery("INSERT INTO users (username) VALUES ('Logan')").blockingAwait(timeout: .seconds(3))
        try pool.administrativeQuery("INSERT INTO users (username) VALUES ('Tanner')").blockingAwait(timeout: .seconds(3))
    }

    
    func testForEach() throws {
        try testPopulateUsersSchema()
     
        var iterator = ["Joannis", "Logan", "Tanner"].makeIterator()
        var count = 0
        
        try pool.forEach(User.self, in: "SELECT * FROM users") { user in
            XCTAssertEqual(user.username, iterator.next())
            count += 1
        }.blockingAwait(timeout: .seconds(3))
        
        XCTAssertEqual(count, 3)
    }

    func testAll() throws {
        try testPopulateUsersSchema()
     
        var iterator = ["Joannis", "Logan", "Tanner"].makeIterator()
     
        let users = try pool.all(User.self, in: "SELECT * FROM users").blockingAwait(timeout: .seconds(3))
     
        for user in users {
            XCTAssertEqual(user.username, iterator.next())
        }
        
        XCTAssertEqual(users.count, 3)
    }
    
    func testStream() throws {
        try testPopulateUsersSchema()
     
        var iterator = ["Joannis", "Logan", "Tanner"].makeIterator()
        var count = 0
        let promise = Promise<Int>()
     
        pool.stream(User.self, in: "SELECT * FROM users").drain { user in
            XCTAssertEqual(user.username, iterator.next())
            count += 1
            
            if count == 3 {
                promise.complete(3)
            }
        }
            
        XCTAssertEqual(3, try promise.future.blockingAwait(timeout: .seconds(30)))
    }
    
    func testComplexModel() throws {
        let table = Table(named: "complex")
     
        table.schema.append(Table.Column(named: "id", type: .uint8(length: nil), autoIncrement: true, primary: true, unique: true))
     
        table.schema.append(Table.Column(named: "number0", type: .float()))
        table.schema.append(Table.Column(named: "number1", type: .double()))
        table.schema.append(Table.Column(named: "i16", type: .int16()))
        table.schema.append(Table.Column(named: "ui16", type: .uint16()))
        table.schema.append(Table.Column(named: "i32", type: .int32()))
        table.schema.append(Table.Column(named: "ui32", type: .uint32()))
        table.schema.append(Table.Column(named: "i64", type: .int64()))
        table.schema.append(Table.Column(named: "ui64", type: .uint64()))
     
        do {
            try pool.createTable(table).blockingAwait(timeout: .seconds(3))
     
            try pool.administrativeQuery("INSERT INTO complex (number0, number1, i16, ui16, i32, ui32, i64, ui64) VALUES (3.14, 6.28, -5, 5, -10000, 10000, 5000, 0)").blockingAwait(timeout: .seconds(3))
     
            try pool.administrativeQuery("INSERT INTO complex (number0, number1, i16, ui16, i32, ui32, i64, ui64) VALUES (3.14, 6.28, -5, 5, -10000, 10000, 5000, 0)").blockingAwait(timeout: .seconds(3))
        } catch {
            debugPrint(error)
            XCTFail()
            throw error
        }
     
        let all = try pool.all(Complex.self, in: "SELECT * FROM complex").blockingAwait(timeout: .seconds(3))
     
        XCTAssertEqual(all.count, 2)
     
        guard let first = all.first else {
            XCTFail()
            return
        }
     
        XCTAssertEqual(first.number0, 3.14)
        XCTAssertEqual(first.number1, 6.28)
        XCTAssertEqual(first.i16, -5)
        XCTAssertEqual(first.ui16, 5)
        XCTAssertEqual(first.i32, -10_000)
        XCTAssertEqual(first.ui32, 10_000)
        XCTAssertEqual(first.i64, 5_000)
        XCTAssertEqual(first.ui64, 0)
     
        try pool.dropTable(named: "complex").blockingAwait(timeout: .seconds(3))
    }
    
    func testFailures() throws {
        XCTAssertThrowsError(try pool.administrativeQuery("INSERT INTO users (username) VALUES ('Exampleuser')").blockingAwait(timeout: .seconds(3)))
        XCTAssertThrowsError(try pool.all(User.self, in: "SELECT * FORM users").blockingAwait(timeout: .seconds(3)))
    }
}

struct User: Decodable {
    var id: Int
    var username: String
}

struct Complex: Decodable {
    var id: Int
    var number0: Float
    var number1: Double
    var i16: Int16
    var ui16: UInt16
    var i32: Int32
    var ui32: UInt32
    var i64: Int64
    var ui64: UInt64
}<|MERGE_RESOLUTION|>--- conflicted
+++ resolved
@@ -8,11 +8,13 @@
 
 /// Requires a user with the username `vapor` and password `vapor` with permissions on the `vapor_test` database on localhost
 class MySQLTests: XCTestCase {
-<<<<<<< HEAD
-    let pool = ConnectionPool(hostname: "127.0.0.1", user: "root", password: "", database: "test", worker: DispatchQueue.global())
-=======
-    let pool = try! Connection.makeConnection(hostname: "localhost", user: "root", password: nil, database: "vapor_test", worker: Worker(queue: .global())).blockingAwait(timeout: .seconds(3))
->>>>>>> 1034fbfa
+    let pool = try! Connection.makeConnection(
+        hostname: "localhost",
+        user: "root",
+        password: nil,
+        database: "vapor_test",
+        worker: DispatchQueue.global()
+    ).blockingAwait(timeout: .seconds(3))
 
     static let allTests = [
         ("testPreparedStatements", testPreparedStatements),
