import HTTP

/// Responds to HTTP requests.
public protocol Client: Responder {
    /// The container to use for creating requests.
    var container: Container { get }
}

// MARK: Convenience

extension Client {
    /// Sends an HTTP request from the client using the method and url.
    public func send(
        _ method: HTTPMethod,
        headers: HTTPHeaders = [:],
        to uri: URIRepresentable
    ) -> Future<Response> {
        return Future.flatMap {
            let req = Request(using: self.container)
            req.http.method = method
            req.http.uri = try uri.makeURI()
            req.http.headers = headers
            return try self.respond(to: req)
        }
    }

    /// Sends an HTTP request from the client using the method, url, and content.
    public func send<C>(
        _ method: HTTPMethod,
        headers: HTTPHeaders = [:],
        to uri: URIRepresentable,
        content: C
    ) -> Future<Response> where C: Content {
        return Future.flatMap {
            let req = Request(using: self.container)
            try req.content.encode(content)
            req.http.method = method
            req.http.uri = try uri.makeURI()
            req.http.headers = headers
            return try self.respond(to: req)
        }
    }
}

/// MARK: Basic

extension Client {
    /// Sends a GET request without body
    public func get(_ url: URIRepresentable, headers: HTTPHeaders = [:]) -> Future<Response> {
        return send(.get, headers: headers, to: url)
    }
    
    /// Sends a PUT request without body
    public func put(_ url: URIRepresentable, headers: HTTPHeaders = [:]) -> Future<Response> {
        return send(.put, headers: headers, to: url)
    }
    
    /// Sends a PUT request without body
    public func post(_ url: URIRepresentable, headers: HTTPHeaders = [:]) -> Future<Response> {
        return send(.post, headers: headers, to: url)
    }
    
    /// Sends a POST request without body
    public func delete(_ url: URIRepresentable, headers: HTTPHeaders = [:]) -> Future<Response> {
        return send(.delete, headers: headers, to: url)
    }

    /// Sends a PATCH request without body
    public func patch(_ url: URIRepresentable, headers: HTTPHeaders = [:]) -> Future<Response> {
        return send(.patch, headers: headers, to: url)
    }
}

/// MARK: Content

extension Client {
    /// Sends a PUT request with body
    public func put<C>(_ url: URIRepresentable, headers: HTTPHeaders = [:], content: C) -> Future<Response> where C: Content {
        return send(.put, headers: headers, to: url, content: content)
    }

    /// Sends a POST request with body
    public func post<C>(_ url: URIRepresentable, headers: HTTPHeaders = [:], content: C) -> Future<Response> where C: Content {
        return send(.post, headers: headers, to: url, content: content)
    }
<<<<<<< HEAD
    
=======

    /// Sends a POST request with body
    public func delete<C>(_ url: URIRepresentable, headers: HTTPHeaders = [:], content: C) -> Future<Response> where C: Content {
        return send(.delete, headers: headers, to: url, content: content)
    }

>>>>>>> ed3aeea1
    /// Sends a PATCH request with body
    public func patch<C>(_ url: URIRepresentable, headers: HTTPHeaders = [:], content: C) -> Future<Response> where C: Content {
        return send(.patch, headers: headers, to: url, content: content)
    }
}<|MERGE_RESOLUTION|>--- conflicted
+++ resolved
@@ -83,16 +83,7 @@
     public func post<C>(_ url: URIRepresentable, headers: HTTPHeaders = [:], content: C) -> Future<Response> where C: Content {
         return send(.post, headers: headers, to: url, content: content)
     }
-<<<<<<< HEAD
-    
-=======
 
-    /// Sends a POST request with body
-    public func delete<C>(_ url: URIRepresentable, headers: HTTPHeaders = [:], content: C) -> Future<Response> where C: Content {
-        return send(.delete, headers: headers, to: url, content: content)
-    }
-
->>>>>>> ed3aeea1
     /// Sends a PATCH request with body
     public func patch<C>(_ url: URIRepresentable, headers: HTTPHeaders = [:], content: C) -> Future<Response> where C: Content {
         return send(.patch, headers: headers, to: url, content: content)
