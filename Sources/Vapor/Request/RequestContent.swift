--- conflicted
+++ resolved
@@ -1,11 +1,9 @@
-<<<<<<< HEAD
 import MediaType
-=======
+
 // TODO: Tanner, seems export is necessary
 @_exported import PathIndexable
 extension Json: PathIndexable {}
 
->>>>>>> 450ce8e6
 
 public protocol RequestContentSubscript {}
 
