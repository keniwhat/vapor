@testable import Vapor
import XCTest
<<<<<<< HEAD
import AsyncHTTPClient
=======
import NIOEmbedded
import NIOCore
>>>>>>> 4f25c4d5

final class PipelineTests: XCTestCase {
    func testEchoHandlers() throws {
        let app = Application(.testing)
        defer { app.shutdown() }

        app.on(.POST, "echo", body: .stream) { request -> Response in
            Response(body: .init(stream: { writer in
                request.body.drain { body in
                    switch body {
                    case .buffer(let buffer):
                        return writer.write(.buffer(buffer))
                    case .error(let error):
                        return writer.write(.error(error))
                    case .end:
                        return writer.write(.end)
                    }
                }
            }))
        }

        let channel = EmbeddedChannel()
        try channel.pipeline.addVaporHTTP1Handlers(
            application: app,
            responder: app.responder,
            configuration: app.http.server.configuration
        ).wait()

        try channel.writeInbound(ByteBuffer(string: "POST /echo HTTP/1.1\r\ntransfer-encoding: chunked\r\n\r\n1\r\na\r\n"))
        let chunk = try channel.readOutbound(as: ByteBuffer.self)?.string
        XCTAssertContains(chunk, "HTTP/1.1 200 OK")
        XCTAssertContains(chunk, "connection: keep-alive")
        XCTAssertContains(chunk, "transfer-encoding: chunked")
        try XCTAssertEqual(channel.readOutbound(as: ByteBuffer.self)?.string, "1\r\n")
        try XCTAssertEqual(channel.readOutbound(as: ByteBuffer.self)?.string, "a")
        try XCTAssertEqual(channel.readOutbound(as: ByteBuffer.self)?.string, "\r\n")
        try XCTAssertNil(channel.readOutbound(as: ByteBuffer.self)?.string)

        try channel.writeInbound(ByteBuffer(string: "1\r\nb\r\n"))
        try XCTAssertEqual(channel.readOutbound(as: ByteBuffer.self)?.string, "1\r\n")
        try XCTAssertEqual(channel.readOutbound(as: ByteBuffer.self)?.string, "b")
        try XCTAssertEqual(channel.readOutbound(as: ByteBuffer.self)?.string, "\r\n")
        try XCTAssertNil(channel.readOutbound(as: ByteBuffer.self)?.string)

        try channel.writeInbound(ByteBuffer(string: "1\r\nc\r\n"))
        try XCTAssertEqual(channel.readOutbound(as: ByteBuffer.self)?.string, "1\r\n")
        try XCTAssertEqual(channel.readOutbound(as: ByteBuffer.self)?.string, "c")
        try XCTAssertEqual(channel.readOutbound(as: ByteBuffer.self)?.string, "\r\n")
        try XCTAssertNil(channel.readOutbound(as: ByteBuffer.self)?.string)

        try channel.writeInbound(ByteBuffer(string: "0\r\n\r\n"))
        try XCTAssertEqual(channel.readOutbound(as: ByteBuffer.self)?.string, "0\r\n\r\n")
        try XCTAssertNil(channel.readOutbound(as: ByteBuffer.self)?.string)
    }
    
    #if compiler(>=5.7) && canImport(_Concurrency)
    @available(macOS 10.15, iOS 13, tvOS 13, watchOS 6, *)
    func testAsyncEchoHandlers() async throws {
        let app = Application(.testing)
        defer { app.shutdown() }
        
        app.on(.POST, "echo", body: .stream) { request -> Response in
            return Response(body: .init(managedAsyncStream: { writer in
                for try await chunk in request.body {
                    try await writer.writeBuffer(chunk)
                }
            }))
        }
        
        try app.start()
        
        guard
            let localAddress = app.http.server.shared.localAddress,
            let port = localAddress.port
        else {
            XCTFail("couldn't get port from \(app.http.server.shared.localAddress.debugDescription)")
            return
        }
        
        let client = HTTPClient(eventLoopGroupProvider: .createNew)
        
        let chunks = [
            "1\r\n",
            "a",
            "\r\n",
            "1\r\n",
            "b",
            "\r\n",
            "1\r\n",
            "c",
            "\r\n",
        ]
        
        let response = try await client.post(url: "http://localhost:\(port)/echo", body: .stream { writer in
            @Sendable func write(chunks: [String]) -> EventLoopFuture<Void> {
                var chunks = chunks
                let chunk = chunks.removeFirst()
                
                if chunks.isEmpty {
                    return writer.write(.byteBuffer(ByteBuffer(string: chunk)))
                } else {
                    return writer.write(.byteBuffer(ByteBuffer(string: chunk))).flatMap { [chunks] in
                        return write(chunks: chunks)
                    }
                }
            }
            
            return write(chunks: chunks)
        }).get()
        
        XCTAssertEqual(response.body?.string, chunks.joined(separator: ""))
        try await client.shutdown()
    }
    #endif

    func testEOFFraming() throws {
        let app = Application(.testing)
        defer { app.shutdown() }

        app.on(.POST, "echo", body: .stream) { request -> Response in
            Response(body: .init(stream: { writer in
                request.body.drain { body in
                    switch body {
                    case .buffer(let buffer):
                        return writer.write(.buffer(buffer))
                    case .error(let error):
                        return writer.write(.error(error))
                    case .end:
                        return writer.write(.end)
                    }
                }
            }))
        }

        let channel = EmbeddedChannel()
        try channel.pipeline.addVaporHTTP1Handlers(
            application: app,
            responder: app.responder,
            configuration: app.http.server.configuration
        ).wait()

        try channel.writeInbound(ByteBuffer(string: "POST /echo HTTP/1.1\r\n\r\n"))
        try XCTAssertContains(channel.readOutbound(as: ByteBuffer.self)?.string, "HTTP/1.1 200 OK")
    }

    func testBadStreamLength() throws {
        let app = Application(.testing)
        defer { app.shutdown() }

        app.on(.POST, "echo", body: .stream) { request -> Response in
            Response(body: .init(stream: { writer in
                writer.write(.buffer(.init(string: "a")), promise: nil)
                writer.write(.end, promise: nil)
            }, count: 2))
        }

        let channel = EmbeddedChannel()
        try channel.connect(to: .init(unixDomainSocketPath: "/foo")).wait()
        try channel.pipeline.addVaporHTTP1Handlers(
            application: app,
            responder: app.responder,
            configuration: app.http.server.configuration
        ).wait()

        XCTAssertEqual(channel.isActive, true)
        try channel.writeInbound(ByteBuffer(string: "POST /echo HTTP/1.1\r\n\r\n"))
        XCTAssertEqual(channel.isActive, false)
        try XCTAssertContains(channel.readOutbound(as: ByteBuffer.self)?.string, "HTTP/1.1 200 OK")
        try XCTAssertEqual(channel.readOutbound(as: ByteBuffer.self)?.string, "a")
        try XCTAssertNil(channel.readOutbound(as: ByteBuffer.self)?.string)
    }

    override class func setUp() {
        XCTAssert(isLoggingConfigured)
    }
}<|MERGE_RESOLUTION|>--- conflicted
+++ resolved
@@ -1,11 +1,8 @@
 @testable import Vapor
 import XCTest
-<<<<<<< HEAD
 import AsyncHTTPClient
-=======
 import NIOEmbedded
 import NIOCore
->>>>>>> 4f25c4d5
 
 final class PipelineTests: XCTestCase {
     func testEchoHandlers() throws {
