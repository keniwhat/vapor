--- conflicted
+++ resolved
@@ -290,11 +290,7 @@
                 }
                 return (offset: numericCast(size - value), byteCount: value)
             case .within(let start, let end):
-<<<<<<< HEAD
                 guard start >= 0, end >= 0, start < end, start <= size else {
-=======
-                guard start >= 0, end >= 0, start <= end, start <= size, end <= size else {
->>>>>>> d53f7fdb
                     logger.debug("Requested range was invalid: \(start)-\(end)")
                     throw Abort(.badRequest)
                 }
