--- conflicted
+++ resolved
@@ -2,12 +2,7 @@
     This protocol defines router objects that can be used to relay
     different paths to the application
 */
-<<<<<<< HEAD
-public protocol Router {
-    func route(_ request: Request) -> (parameters: [String: String], handler: Responder)?
-=======
 public protocol RouterDriver {
     func route(_ request: Request) -> Responder?
->>>>>>> ccc2310b
     func register(_ route: Route)
 }