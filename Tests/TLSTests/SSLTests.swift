import XCTest
import Async
import Core
import Dispatch
import TCP
import Bits
import TLS

#if os(macOS) && !OPENSSL
    import AppleSSL
    
    typealias SSL = AppleSSL.SSLStream
#else
    import OpenSSL
    
    typealias SSLStream = OpenSSL.SSLStream
#endif

#if Xcode
    private var workDir: String {
        let parent = #file.characters.split(separator: "/").map(String.init).dropLast().joined(separator: "/")
        let path = "/\(parent)/"
        return path
    }
#else
    private let workDir = "./Tests/TLSTests/"
#endif
    
class SSLTests: XCTestCase {
    func testSSL() throws {
        // FIXME: @joannis, this is failing on macOS
        return;
        let server = try TCP.Server()
        
        var peers = [SSLStream<TCPClient>]()
        var clients = [TLSClient]()
        
        let peerQueue = DispatchQueue(label: "test.peer")
        
        let message = Data("Hello world".utf8)
        
        var count = 0
        
        let receivedFuture = Promise<Void>()
        
        server.drain { client in
            do {
                let tlsClient = try! SSLStream(socket: client, descriptor: client.socket.descriptor, queue: peerQueue)
                
                tlsClient.drain { received in
                    count += 1
                    XCTAssertEqual(Data(received), message)
                    receivedFuture.complete(())
                    client.close()
                }
                
                #if os(macOS) && !OPENSSL
                    let cert = "\(workDir)public.der"
                    try tlsClient.initializePeer(signedBy: cert).blockingAwait(timeout: .seconds(2))
                #else
                    let cert = "\(workDir)public.pem"
                    let key = "\(workDir)private.pem"
                    
                    try tlsClient.initializePeer(certificate: cert, key: key).blockingAwait(timeout: .seconds(2))
                #endif
                
                tlsClient.start()
                peers.append(tlsClient)
            } catch {
                client.close()
            }
        }
        
        try server.start(port: 8432)
        let clientQueue = DispatchQueue(label: "test.client")

<<<<<<< HEAD
        let future = clientQueue.sync { () -> Future<()> in
=======
        let future = try clientQueue.sync { () -> Future<()> in 
>>>>>>> 954fd24d
            let client = try! TLSClient(worker: Worker(queue: clientQueue))

            clients.append(client)

<<<<<<< HEAD
            return try! client.connect(hostname: "localhost", port: 8432).map {
=======
            return try client.connect(hostname: CurrentHost.hostname, port: 8432).map {
>>>>>>> 954fd24d
                message.withUnsafeBytes { (pointer: BytesPointer) in
                    let buffer = ByteBuffer(start: pointer, count: message.count)

                    client.inputStream(buffer)
                }
            }
        }
        
        try future.blockingAwait(timeout: .seconds(1))
        try receivedFuture.future.blockingAwait()
        
        XCTAssertEqual(count, 1)
        XCTAssertEqual(peers.count, 1)
        XCTAssertEqual(clients.count, 1)
    }

    static let allTests = [
        ("testSSL", testSSL)
    ]
}<|MERGE_RESOLUTION|>--- conflicted
+++ resolved
@@ -74,20 +74,12 @@
         try server.start(port: 8432)
         let clientQueue = DispatchQueue(label: "test.client")
 
-<<<<<<< HEAD
-        let future = clientQueue.sync { () -> Future<()> in
-=======
-        let future = try clientQueue.sync { () -> Future<()> in 
->>>>>>> 954fd24d
-            let client = try! TLSClient(worker: Worker(queue: clientQueue))
+        let future = try clientQueue.sync { () -> Future<()> in
+            let client = try TLSClient(worker: Worker(queue: clientQueue))
 
             clients.append(client)
 
-<<<<<<< HEAD
-            return try! client.connect(hostname: "localhost", port: 8432).map {
-=======
-            return try client.connect(hostname: CurrentHost.hostname, port: 8432).map {
->>>>>>> 954fd24d
+            return try client.connect(hostname: "localhost", port: 8432).map {
                 message.withUnsafeBytes { (pointer: BytesPointer) in
                     let buffer = ByteBuffer(start: pointer, count: message.count)
 
